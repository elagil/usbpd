# Library for USB PD

Modeled after the Universal Serial Bus Power Delivery Specification: USB PD R3.2 v1.1 (2024/10).

The library implements:

- A policy engine for each supported mode,
- the protocol layer, and
- the `DevicePolicyManager` trait, which allows a device user application to talk to the policy engine, and control it.

<<<<<<< HEAD
The library depends on the crate [usbpd-traits][https://crates.io/crates/usbpd-traits], which provides traits for supporting
=======
The library depends on the crate [usbpd-traits](https://crates.io/crates/usbpd), which provides traits for supporting
>>>>>>> f50e2cee
USB PD PHYs.

## Currently supported modes

- SPR Sink with helpers for requesting
  - A fixed supply
  - A Programmable Power Supply (PPS)

# Credit

Inherits message parsing code from [usb-pd-rs](https://github.com/fmckeogh/usb-pd-rs).<|MERGE_RESOLUTION|>--- conflicted
+++ resolved
@@ -8,11 +8,8 @@
 - the protocol layer, and
 - the `DevicePolicyManager` trait, which allows a device user application to talk to the policy engine, and control it.
 
-<<<<<<< HEAD
+
 The library depends on the crate [usbpd-traits][https://crates.io/crates/usbpd-traits], which provides traits for supporting
-=======
-The library depends on the crate [usbpd-traits](https://crates.io/crates/usbpd), which provides traits for supporting
->>>>>>> f50e2cee
 USB PD PHYs.
 
 ## Currently supported modes
